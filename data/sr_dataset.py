--- conflicted
+++ resolved
@@ -123,7 +123,7 @@
         if self.sequence_mode:
             self.data_buffer = data_generator
         else:
-            self.data_buffer = DataBuffer(data_generator, buffer_size=200, preload_size=200, randomize=True)
+            self.data_buffer = DataBuffer(data_generator, buffer_size=20000, preload_size=200, randomize=True)
 
         self.sample_len_seconds = config["data_config"]["seg_len"] * 0.01 # default sampling rate: 100Hz
         self.stream_idx_for_transform = [0]
@@ -288,7 +288,6 @@
                                                                                                   load_data=True)
         else:    # if index is given, use the specified sentence
             assert len(index) == 2
-<<<<<<< HEAD
             source_stream_idx = index[0]
             utt_id = [self._source_streams[source_stream_idx].utt_id[index[1]]]
             _, _, source_wav, _ = self._source_streams[source_stream_idx].read_utt_with_id(source_utt_id, load_data=True)
@@ -323,21 +322,7 @@
 
         if self._config.load_label:
             _, label = self._source_streams[source_stream_idx].read_label_with_id(utt_id)
-=======
-            sent_config = dict()
-            sent_config['n_source'] = 1
-            sent_config['source_stream_idx'] = index[0]
-            sent_config['source_utt_id'] = [self.single_source_simulator.speech_streams[index[0]].utt_id[index[1]]]
-            sent_config['source_speakers'] = [self.single_source_simulator.speech_streams[index[0]].utt2spk[sent_config['source_utt_id'][0]]]
-            mixed_wav, early_reverb, mask, config = self.single_source_simulator.simulate(sent_cfg=sent_config, normalize_gain=self.config.gain_norm)
-
-        speech_stream = self.single_source_simulator.speech_streams[config['source_stream_idx']]
-        fbank = simu.feature.logfbank80(mixed_wav[:,0])
-        utt_id = config['source_utt_id']
-
-        if self.config.load_label:
-            _, label = speech_stream.read_label_with_id(config['source_utt_id'])
->>>>>>> 35435c49
+
             frame_label = label['label'][0].T
             if 'aux_label' in label:
                 aux_label = label['aux_label']
